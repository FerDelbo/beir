from .sentence_bert import SentenceBERT
from .use_qa import UseQA
from .sparta import SPARTA
<<<<<<< HEAD
from .dpr import DPR
=======
from .bpr import BinarySentenceBERT
>>>>>>> b1757054
<|MERGE_RESOLUTION|>--- conflicted
+++ resolved
@@ -1,8 +1,5 @@
 from .sentence_bert import SentenceBERT
 from .use_qa import UseQA
 from .sparta import SPARTA
-<<<<<<< HEAD
 from .dpr import DPR
-=======
-from .bpr import BinarySentenceBERT
->>>>>>> b1757054
+from .bpr import BinarySentenceBERT