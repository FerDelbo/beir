--- conflicted
+++ resolved
@@ -10,17 +10,7 @@
 
 To run this code, you preferably need access to mutliple GPUs. Faster than running on single GPU.
 CUDA_VISIBLE_DEVICES=0,1,2,3 torchrun --nproc_per_node=4 examples/retrieval/evaluation/dense/evaluate_sbert_multi_gpu.py
-<<<<<<< HEAD
 """
-=======
-'''
-
-from beir.retrieval import models
-from beir.datasets.data_loader_hf import HFDataLoader
-from beir.retrieval.evaluation import EvaluateRetrieval
-from beir.retrieval.search.dense import DenseRetrievalParallelExactSearch as DRPES
-import time
->>>>>>> 8f8384e1
 
 import logging
 import os
@@ -30,27 +20,12 @@
 import torch
 from torch import distributed as dist
 
-<<<<<<< HEAD
 from beir.datasets.data_loader_hf import HFDataLoader
 from beir.retrieval import models
 from beir.retrieval.evaluation import EvaluateRetrieval
 from beir.retrieval.search.dense import DenseRetrievalParallelExactSearch as DRPES
 
-=======
->>>>>>> 8f8384e1
 if __name__ == "__main__":
-    # Initialize torch.distributed
-    dist.init_process_group("nccl")
-    device_id = int(os.getenv("LOCAL_RANK", 0))
-    torch.cuda.set_device(torch.cuda.device(device_id))
-
-    # Enable logging only first rank=0
-    rank = int(os.getenv("RANK", 0))
-    if rank != 0:
-        logging.basicConfig(level=logging.WARN)
-    else:
-        logging.basicConfig(level=logging.INFO)
-
     # Initialize torch.distributed
     dist.init_process_group("nccl")
     device_id = int(os.getenv("LOCAL_RANK", 0))
@@ -95,15 +70,10 @@
 
     #### Evaluate your retrieval using NDCG@k, MAP@K ...
 
-<<<<<<< HEAD
     logging.info(f"Retriever evaluation for k in: {retriever.k_values}")
     ndcg, _map, recall, precision = retriever.evaluate(
         qrels, results, retriever.k_values, ignore_identical_ids=ignore_identical_ids
     )
-=======
-    logging.info("Retriever evaluation for k in: {}".format(retriever.k_values))
-    ndcg, _map, recall, precision = retriever.evaluate(qrels, results, retriever.k_values, ignore_identical_ids=ignore_identical_ids)
->>>>>>> 8f8384e1
 
     mrr = retriever.evaluate_custom(qrels, results, retriever.k_values, metric="mrr")
     recall_cap = retriever.evaluate_custom(qrels, results, retriever.k_values, metric="r_cap")
@@ -118,7 +88,7 @@
     query_id, ranking_scores = random.choice(list(results.items()))
     scores_sorted = sorted(ranking_scores.items(), key=lambda item: item[1], reverse=True)
     query = queries.filter(lambda x: x["id"] == query_id)[0]["text"]
-    logging.info(f"Query : {query}\n")
+    logging.info(f"Query : {query}\n" % query)
 
     for rank in range(top_k):
         doc_id = scores_sorted[rank][0]
